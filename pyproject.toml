--- conflicted
+++ resolved
@@ -17,7 +17,6 @@
     "pytest-asyncio>=0.23.0",
 ]
 
-<<<<<<< HEAD
 [project.optional-dependencies]
 dev = [
     "black>=24.0.0",
@@ -67,7 +66,7 @@
 ignore_errors = false
 # Ignore specific error codes for gradual typing adoption
 disable_error_code = ["var-annotated", "arg-type", "call-overload", "no-any-return", "override", "return-value"]
-=======
+
 [tool.pytest.ini_options]
 # Pytest configuration for cleaner test execution
 testpaths = ["backend/tests"]
@@ -93,5 +92,4 @@
 
 # Asyncio configuration
 asyncio_mode = "auto"
-asyncio_default_fixture_loop_scope = "function"
->>>>>>> 9ee2a9fb
+asyncio_default_fixture_loop_scope = "function"