"""
Shared pytest fixtures and configuration for all tests
"""

import os
import shutil
<<<<<<< HEAD
import sys
import tempfile

import pytest
=======
from typing import List, Dict, Any, Tuple
from unittest.mock import Mock, MagicMock
>>>>>>> 9ee2a9fb

# Add parent directory to path so tests can import backend modules
sys.path.insert(0, os.path.abspath(os.path.join(os.path.dirname(__file__), "..")))

from config import Config
from models import Course, CourseChunk, Lesson
from vector_store import VectorStore


@pytest.fixture(scope="session")
def sample_course_data():
    """
    Reusable sample course data for tests
    """
    course = Course(
        title="Introduction to AI",
        course_link="https://example.com/ai-course",
        instructor="Dr. Alan Turing",
        lessons=[
            Lesson(
                lesson_number=1,
                title="What is Artificial Intelligence?",
                lesson_link="https://example.com/ai-course/lesson1",
            ),
            Lesson(
                lesson_number=2,
                title="Machine Learning Basics",
                lesson_link="https://example.com/ai-course/lesson2",
            ),
            Lesson(
                lesson_number=3,
                title="Neural Networks",
                lesson_link="https://example.com/ai-course/lesson3",
            ),
        ],
    )

    chunks = [
        CourseChunk(
            content="Artificial Intelligence is the simulation of human intelligence by machines.",
            course_title=course.title,
            lesson_number=1,
            chunk_index=0,
        ),
        CourseChunk(
            content="Machine learning is a subset of AI that enables computers to learn from data.",
            course_title=course.title,
            lesson_number=2,
            chunk_index=1,
        ),
        CourseChunk(
            content="Neural networks are computing systems inspired by biological neural networks.",
            course_title=course.title,
            lesson_number=3,
            chunk_index=2,
        ),
    ]

    return {"course": course, "chunks": chunks}


@pytest.fixture
def temp_directory():
    """
    Create a temporary directory for tests, cleaned up after use
    """
    temp_dir = tempfile.mkdtemp()
    yield temp_dir
    shutil.rmtree(temp_dir, ignore_errors=True)


@pytest.fixture
def test_config(temp_directory):
    """
    Create a test configuration with temporary paths
    """
    config = Config()
    config.CHROMA_PATH = temp_directory
    config.ANTHROPIC_API_KEY = "test-api-key-placeholder"
    return config


# Configure pytest
def pytest_configure(config):
    """Configure pytest with custom markers"""
    config.addinivalue_line(
        "markers", "integration: mark test as integration test (may be slow)"
    )
<<<<<<< HEAD
    config.addinivalue_line("markers", "unit: mark test as unit test (fast)")
=======
    config.addinivalue_line(
        "markers", "unit: mark test as unit test (fast)"
    )
    config.addinivalue_line(
        "markers", "api: mark test as API endpoint test"
    )


# ============================================================================
# API Testing Fixtures
# ============================================================================

@pytest.fixture
def mock_rag_system():
    """
    Mock RAG system for API testing
    Returns a mock with predefined responses
    """
    mock = MagicMock()

    # Default query response
    mock.query.return_value = (
        "This is a test response from the RAG system.",
        [
            {
                "course_title": "Introduction to AI",
                "lesson_number": 1,
                "lesson_link": "https://example.com/ai-course/lesson1",
                "content": "Sample content chunk"
            }
        ]
    )

    # Default analytics response
    mock.get_course_analytics.return_value = {
        "total_courses": 2,
        "course_titles": ["Introduction to AI", "Machine Learning Basics"]
    }

    # Mock session manager
    mock.session_manager = MagicMock()
    mock.session_manager.create_session.return_value = "test-session-123"
    mock.session_manager.clear_session.return_value = None

    return mock


@pytest.fixture
def test_app(mock_rag_system):
    """
    Create a test FastAPI app without static file mounting
    This avoids issues with missing frontend directory in tests
    """
    from fastapi import FastAPI, HTTPException
    from fastapi.middleware.cors import CORSMiddleware
    from pydantic import BaseModel
    from typing import List, Optional, Dict, Any

    # Create test app
    app = FastAPI(title="Course Materials RAG System - Test")

    # Add CORS middleware
    app.add_middleware(
        CORSMiddleware,
        allow_origins=["*"],
        allow_credentials=True,
        allow_methods=["*"],
        allow_headers=["*"],
    )

    # Pydantic models for request/response
    class QueryRequest(BaseModel):
        query: str
        session_id: Optional[str] = None

    class QueryResponse(BaseModel):
        answer: str
        sources: List[Dict[str, Any]]
        session_id: str

    class CourseStats(BaseModel):
        total_courses: int
        course_titles: List[str]

    class ClearSessionRequest(BaseModel):
        session_id: str

    # Define endpoints inline
    @app.post("/api/query", response_model=QueryResponse)
    async def query_documents(request: QueryRequest):
        try:
            session_id = request.session_id
            if not session_id:
                session_id = mock_rag_system.session_manager.create_session()

            answer, sources = mock_rag_system.query(request.query, session_id)

            return QueryResponse(
                answer=answer,
                sources=sources,
                session_id=session_id
            )
        except Exception as e:
            raise HTTPException(status_code=500, detail=str(e))

    @app.get("/api/courses", response_model=CourseStats)
    async def get_course_stats():
        try:
            analytics = mock_rag_system.get_course_analytics()
            return CourseStats(
                total_courses=analytics["total_courses"],
                course_titles=analytics["course_titles"]
            )
        except Exception as e:
            raise HTTPException(status_code=500, detail=str(e))

    @app.post("/api/session/clear")
    async def clear_session(request: ClearSessionRequest):
        try:
            mock_rag_system.session_manager.clear_session(request.session_id)
            return {"status": "success", "message": "Session cleared"}
        except Exception as e:
            raise HTTPException(status_code=500, detail=str(e))

    return app


@pytest.fixture
def client(test_app):
    """
    Create a test client for API testing
    """
    from fastapi.testclient import TestClient
    return TestClient(test_app)
>>>>>>> 9ee2a9fb
<|MERGE_RESOLUTION|>--- conflicted
+++ resolved
@@ -4,15 +4,12 @@
 
 import os
 import shutil
-<<<<<<< HEAD
 import sys
 import tempfile
+from typing import Any, Dict, List, Tuple
+from unittest.mock import MagicMock, Mock
 
 import pytest
-=======
-from typing import List, Dict, Any, Tuple
-from unittest.mock import Mock, MagicMock
->>>>>>> 9ee2a9fb
 
 # Add parent directory to path so tests can import backend modules
 sys.path.insert(0, os.path.abspath(os.path.join(os.path.dirname(__file__), "..")))
@@ -101,15 +98,8 @@
     config.addinivalue_line(
         "markers", "integration: mark test as integration test (may be slow)"
     )
-<<<<<<< HEAD
     config.addinivalue_line("markers", "unit: mark test as unit test (fast)")
-=======
-    config.addinivalue_line(
-        "markers", "unit: mark test as unit test (fast)"
-    )
-    config.addinivalue_line(
-        "markers", "api: mark test as API endpoint test"
-    )
+    config.addinivalue_line("markers", "api: mark test as API endpoint test")
 
 
 # ============================================================================
@@ -237,5 +227,4 @@
     Create a test client for API testing
     """
     from fastapi.testclient import TestClient
-    return TestClient(test_app)
->>>>>>> 9ee2a9fb
+    return TestClient(test_app)